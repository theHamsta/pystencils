import sympy as sp
from sympy.tensor import IndexedBase
from pystencils.field import Field
from pystencils.types import TypedSymbol, createType, get_type_from_sympy


class Node(object):
    """Base class for all AST nodes"""

    def __init__(self, parent=None):
        self.parent = parent

    def args(self):
        """Returns all arguments/children of this node"""
        return []

    @property
    def symbolsDefined(self):
        """Set of symbols which are defined by this node. """
        return set()

    @property
    def undefinedSymbols(self):
        """Symbols which are use but are not defined inside this node"""
        raise NotImplementedError()

    def atoms(self, argType):
        """
        Returns a set of all children which are an instance of the given argType
        """
        result = set()
        for arg in self.args:
            if isinstance(arg, argType):
                result.add(arg)
            result.update(arg.atoms(argType))
        return result


class KernelFunction(Node):

    class Argument:
        def __init__(self, name, dtype, kernelFunctionNode):
            from pystencils.transformations import symbolNameToVariableName
            self.name = name
            self.dtype = dtype
            self.isFieldPtrArgument = False
            self.isFieldShapeArgument = False
            self.isFieldStrideArgument = False
            self.isFieldArgument = False
            self.fieldName = ""
            self.coordinate = None

            if name.startswith(Field.DATA_PREFIX):
                self.isFieldPtrArgument = True
                self.isFieldArgument = True
                self.fieldName = name[len(Field.DATA_PREFIX):]
            elif name.startswith(Field.SHAPE_PREFIX):
                self.isFieldShapeArgument = True
                self.isFieldArgument = True
                self.fieldName = name[len(Field.SHAPE_PREFIX):]
            elif name.startswith(Field.STRIDE_PREFIX):
                self.isFieldStrideArgument = True
                self.isFieldArgument = True
                self.fieldName = name[len(Field.STRIDE_PREFIX):]

            self.field = None
            if self.isFieldArgument:
                fieldMap = {symbolNameToVariableName(f.name): f for f in kernelFunctionNode.fieldsAccessed}
                self.field = fieldMap[self.fieldName]

        def __repr__(self):
            return '<{0} {1}>'.format(self.dtype, self.name)

    def __init__(self, body, fieldsAccessed, functionName="kernel"):
        super(KernelFunction, self).__init__()
        self._body = body
        body.parent = self
        self._parameters = None
        self.functionName = functionName
        self._body.parent = self
        self._fieldsAccessed = fieldsAccessed
        # these variables are assumed to be global, so no automatic parameter is generated for them
        self.globalVariables = set()

    @property
    def symbolsDefined(self):
        return set()

    @property
    def undefinedSymbols(self):
        return set()

    @property
    def parameters(self):
        self._updateParameters()
        return self._parameters

    @property
    def body(self):
        return self._body

    @property
    def args(self):
        return [self._body]

    @property
    def fieldsAccessed(self):
        """Set of Field instances: fields which are accessed inside this kernel function"""
        return self._fieldsAccessed

    def _updateParameters(self):
        undefinedSymbols = self._body.undefinedSymbols - self.globalVariables
        self._parameters = [KernelFunction.Argument(s.name, s.dtype, self) for s in undefinedSymbols]
        self._parameters.sort(key=lambda l: (l.fieldName, l.isFieldPtrArgument, l.isFieldShapeArgument,
                                             l.isFieldStrideArgument, l.name),
                              reverse=True)

    def __str__(self):
        self._updateParameters()
        return '{0} {1}({2})\n{3}'.format(type(self).__name__, self.functionName, self.parameters,
                                          ("\t" + "\t".join(str(self.body).splitlines(True))))

    def __repr__(self):
        self._updateParameters()
        return '{0} {1}({2})'.format(type(self).__name__, self.functionName, self.parameters)


class Block(Node):
    def __init__(self, listOfNodes):
        super(Node, self).__init__()
        self._nodes = listOfNodes
        for n in self._nodes:
            n.parent = self

    @property
    def args(self):
        return self._nodes

    def insertFront(self, node):
        node.parent = self
        self._nodes.insert(0, node)

    def insertBefore(self, newNode, insertBefore):
        newNode.parent = self
        idx = self._nodes.index(insertBefore)
        self._nodes.insert(idx, newNode)

    def append(self, node):
        node.parent = self
        self._nodes.append(node)

    def takeChildNodes(self):
        tmp = self._nodes
        self._nodes = []
        return tmp

    def replace(self, child, replacements):
        idx = self._nodes.index(child)
        del self._nodes[idx]
        if type(replacements) is list:
            for e in replacements:
                e.parent = self
            self._nodes = self._nodes[:idx] + replacements + self._nodes[idx:]
        else:
            replacements.parent = self
            self._nodes.insert(idx, replacements)

    @property
    def symbolsDefined(self):
        result = set()
        for a in self.args:
            result.update(a.symbolsDefined)
        return result

    @property
    def undefinedSymbols(self):
        result = set()
        definedSymbols = set()
        for a in self.args:
            result.update(a.undefinedSymbols)
            definedSymbols.update(a.symbolsDefined)
        return result - definedSymbols

    def __str__(self):
        return ''.join('{!s}\n'.format(node) for node in self._nodes)

    def __repr__(self):
        return ''.join('{!r}'.format(node) for node in self._nodes)


class PragmaBlock(Block):
    def __init__(self, pragmaLine, listOfNodes):
        super(PragmaBlock, self).__init__(listOfNodes)
        self.pragmaLine = pragmaLine


class LoopOverCoordinate(Node):
    LOOP_COUNTER_NAME_PREFIX = "ctr"

    def __init__(self, body, coordinateToLoopOver, start, stop, step=1):
        self._body = body
        body.parent = self
        self._coordinateToLoopOver = coordinateToLoopOver
        self._begin = start
        self._end = stop
        self._increment = step
        self._body.parent = self
        self.prefixLines = []

    def newLoopWithDifferentBody(self, newBody):
        result = LoopOverCoordinate(newBody, self._coordinateToLoopOver, self._begin, self._end, self._increment)
        result.prefixLines = [l for l in self.prefixLines]
        return result

    @property
    def args(self):
        result = [self._body]
        for e in [self._begin, self._end, self._increment]:
            if hasattr(e, "args"):
                result.append(e)
        return result

    @property
    def body(self):
        return self._body

    @property
    def start(self):
        return self._begin

    @property
    def stop(self):
        return self._end

    @property
    def step(self):
        return self._increment

    @property
    def coordinateToLoopOver(self):
        return self._coordinateToLoopOver

    @property
    def symbolsDefined(self):
        return set([self.loopCounterSymbol])

    @property
    def undefinedSymbols(self):
        result = self._body.undefinedSymbols
        for possibleSymbol in [self._begin, self._end, self._increment]:
            if isinstance(possibleSymbol, Node) or isinstance(possibleSymbol, sp.Basic):
                result.update(possibleSymbol.atoms(sp.Symbol))
        return result - set([self.loopCounterSymbol])

    @staticmethod
    def getLoopCounterName(coordinateToLoopOver):
        return "%s_%s" % (LoopOverCoordinate.LOOP_COUNTER_NAME_PREFIX, coordinateToLoopOver)

    @property
    def loopCounterName(self):
        return LoopOverCoordinate.getLoopCounterName(self.coordinateToLoopOver)

    @staticmethod
    def getLoopCounterSymbol(coordinateToLoopOver):
        return TypedSymbol(LoopOverCoordinate.getLoopCounterName(coordinateToLoopOver), 'int')

    @property
    def loopCounterSymbol(self):
        return LoopOverCoordinate.getLoopCounterSymbol(self.coordinateToLoopOver)

    @property
    def isOutermostLoop(self):
        from pystencils.transformations import getNextParentOfType
        return getNextParentOfType(self, LoopOverCoordinate) is None

    @property
    def isInnermostLoop(self):
        return len(self.atoms(LoopOverCoordinate)) == 0

    @property
    def coordinateToLoopOver(self):
        return self._coordinateToLoopOver

    def __str__(self):
        return 'loop:{!s} in {!s}:{!s}:{!s}\n{!s}'.format(self.loopCounterName, self.start, self.stop, self.step,
                                                          ("\t" + "\t".join(str(self.body).splitlines(True))))

    def __repr__(self):
        return 'loop:{!s} in {!s}:{!s}:{!s}'.format(self.loopCounterName, self.start, self.stop, self.step)


class SympyAssignment(Node):
    def __init__(self, lhsSymbol, rhsTerm, isConst=True):
        self._lhsSymbol = lhsSymbol
        self.rhs = rhsTerm
        self._isDeclaration = True
<<<<<<< HEAD
        isCast = str(self._lhsSymbol.func).lower() == 'cast'
        if isinstance(self._lhsSymbol, Field.Access) or isinstance(self._lhsSymbol, IndexedBase) or isCast:
=======
        if isinstance(self._lhsSymbol, Field.Access) or isinstance(self._lhsSymbol, sp.IndexedBase):
>>>>>>> 805f6cc8
            self._isDeclaration = False
        self._isConst = isConst

    @property
    def lhs(self):
        return self._lhsSymbol

    @lhs.setter
    def lhs(self, newValue):
        self._lhsSymbol = newValue
        self._isDeclaration = True
        isCast = str(self._lhsSymbol.func).lower() == 'cast'
        if isinstance(self._lhsSymbol, Field.Access) or isinstance(self._lhsSymbol, sp.Indexed) or isCast:
            self._isDeclaration = False

    @property
    def args(self):
        return [self._lhsSymbol, self.rhs]

    @property
    def symbolsDefined(self):
        if not self._isDeclaration:
            return set()
        return set([self._lhsSymbol])

    @property
    def undefinedSymbols(self):
        result = self.rhs.atoms(sp.Symbol)
        # Add loop counters if there a field accesses
        loopCounters = set()
        for symbol in result:
            if isinstance(symbol, Field.Access):
                for i in range(len(symbol.offsets)):
                    loopCounters.add(LoopOverCoordinate.getLoopCounterSymbol(i))
        result.update(loopCounters)
        result.update(self._lhsSymbol.atoms(sp.Symbol))
        return result

    @property
    def isDeclaration(self):
        return self._isDeclaration

    @property
    def isConst(self):
        return self._isConst

    def replace(self, child, replacement):
        if child == self.lhs:
            replacement.parent = self
            self.lhs = replacement
        elif child == self.rhs:
            replacement.parent = self
            self.rhs = replacement
        else:
            raise ValueError('%s is not in args of %s' % (replacement, self.__class__))

    def __repr__(self):
        return repr(self.lhs) + " = " + repr(self.rhs)


class TemporaryMemoryAllocation(Node):
    def __init__(self, typedSymbol, size):
        self.symbol = typedSymbol
        self.size = size

    @property
    def symbolsDefined(self):
        return set([self.symbol])

    @property
    def undefinedSymbols(self):
        if isinstance(self.size, sp.Basic):
            return self.size.atoms(sp.Symbol)
        else:
            return set()

    @property
    def args(self):
        return [self.symbol]


class TemporaryMemoryFree(Node):
    def __init__(self, typedSymbol):
        self.symbol = typedSymbol

    @property
    def symbolsDefined(self):
        return set()

    @property
    def undefinedSymbols(self):
        return set()

    @property
    def args(self):
        return []


# TODO implement defined & undefinedSymbols
class Conversion(Node):
    def __init__(self, child, dtype, parent=None):
        super(Conversion, self).__init__(parent)
        self._args = [child]
        self.dtype = dtype

    @property
    def args(self):
        """Returns all arguments/children of this node"""
        return self._args

    @args.setter
    def args(self, value):
        self._args = value

    @property
    def symbolsDefined(self):
        """Set of symbols which are defined by this node. """
        return set()

    @property
    def undefinedSymbols(self):
        """Symbols which are use but are not defined inside this node"""
        raise set()

    def __repr__(self):
<<<<<<< HEAD
        return '(%s)' % (self.dtype,) + repr(self.args)
=======
        return '(%s(%s))' % (repr(self.dtype), repr(self.args[0].dtype)) + repr(self.args)
>>>>>>> 805f6cc8

# TODO Pow


_expr_dict = {'Add': ' + ', 'Mul': ' * ', 'Pow': '**'}


class Expr(Node):
    def __init__(self, args, parent=None):
        super(Expr, self).__init__(parent)
        self._args = list(args)
        self.dtype = None

    @property
    def args(self):
        return self._args

    @args.setter
    def args(self, value):
        self._args = value

    def replace(self, child, replacements):
        idx = self.args.index(child)
        del self.args[idx]
        if type(replacements) is list:
            for e in replacements:
                e.parent = self
            self.args = self.args[:idx] + replacements + self.args[idx:]
        else:
            replacements.parent = self
            self.args.insert(idx, replacements)

    @property
    def symbolsDefined(self):
        return set()  # Todo fix for symbol analysis

    @property
    def undefinedSymbols(self):
        return set()  # Todo fix for symbol analysis

    def __repr__(self):
        return _expr_dict[self.__class__.__name__].join(repr(arg) for arg in self.args)


class Mul(Expr):
    pass


class Add(Expr):
    pass


class Pow(Expr):
    pass


class Indexed(Expr):
    def __init__(self, args, base, parent=None):
        super(Indexed, self).__init__(args, parent)
        self.base = base
        # Get dtype from label, and unpointer it
        self.dtype = createType(base.label.dtype.baseType)

    def __repr__(self):
        return '%s[%s]' % (self.args[0], self.args[1])


<<<<<<< HEAD
class Number(Node):
=======
class PointerArithmetic(Expr):
    def __init__(self, args, pointer, parent=None):
        super(PointerArithmetic, self).__init__([args] + [pointer], parent)
        self.pointer = pointer
        self.offset = args
        self.dtype = pointer.dtype

    def __repr__(self):
        return '*(%s + %s)' % (self.pointer, self.args)


class Number(Node, sp.AtomicExpr):
>>>>>>> 805f6cc8
    def __init__(self, number, parent=None):
        super(Number, self).__init__(parent)

        self.dtype, self.value = get_type_from_sympy(number)
        self._args = tuple()

    @property
    def args(self):
        """Returns all arguments/children of this node"""
        return self._args

    @property
    def symbolsDefined(self):
        """Set of symbols which are defined by this node. """
        return set()

    @property
    def undefinedSymbols(self):
        """Symbols which are use but are not defined inside this node"""
        raise set()

    def __repr__(self):
<<<<<<< HEAD
        return '(%s)' % (self.dtype,) + repr(self.args)
=======
        return repr(self.value)

    def __float__(self):
        return float(self.value)

    def __int__(self):
        return int(self.value)
>>>>>>> 805f6cc8

<|MERGE_RESOLUTION|>--- conflicted
+++ resolved
@@ -294,12 +294,8 @@
         self._lhsSymbol = lhsSymbol
         self.rhs = rhsTerm
         self._isDeclaration = True
-<<<<<<< HEAD
-        isCast = str(self._lhsSymbol.func).lower() == 'cast'
+        isCast = str(self._lhsSymbol.func).lower() == 'cast' if hasattr(self._lhsSymbol, "func") else False
         if isinstance(self._lhsSymbol, Field.Access) or isinstance(self._lhsSymbol, IndexedBase) or isCast:
-=======
-        if isinstance(self._lhsSymbol, Field.Access) or isinstance(self._lhsSymbol, sp.IndexedBase):
->>>>>>> 805f6cc8
             self._isDeclaration = False
         self._isConst = isConst
 
@@ -311,7 +307,7 @@
     def lhs(self, newValue):
         self._lhsSymbol = newValue
         self._isDeclaration = True
-        isCast = str(self._lhsSymbol.func).lower() == 'cast'
+        isCast = str(self._lhsSymbol.func).lower() == 'cast' if hasattr(self._lhsSymbol, "func") else False
         if isinstance(self._lhsSymbol, Field.Access) or isinstance(self._lhsSymbol, sp.Indexed) or isCast:
             self._isDeclaration = False
 
@@ -425,11 +421,7 @@
         raise set()
 
     def __repr__(self):
-<<<<<<< HEAD
-        return '(%s)' % (self.dtype,) + repr(self.args)
-=======
         return '(%s(%s))' % (repr(self.dtype), repr(self.args[0].dtype)) + repr(self.args)
->>>>>>> 805f6cc8
 
 # TODO Pow
 
@@ -497,9 +489,6 @@
         return '%s[%s]' % (self.args[0], self.args[1])
 
 
-<<<<<<< HEAD
-class Number(Node):
-=======
 class PointerArithmetic(Expr):
     def __init__(self, args, pointer, parent=None):
         super(PointerArithmetic, self).__init__([args] + [pointer], parent)
@@ -512,7 +501,6 @@
 
 
 class Number(Node, sp.AtomicExpr):
->>>>>>> 805f6cc8
     def __init__(self, number, parent=None):
         super(Number, self).__init__(parent)
 
@@ -535,9 +523,6 @@
         raise set()
 
     def __repr__(self):
-<<<<<<< HEAD
-        return '(%s)' % (self.dtype,) + repr(self.args)
-=======
         return repr(self.value)
 
     def __float__(self):
@@ -545,5 +530,4 @@
 
     def __int__(self):
         return int(self.value)
->>>>>>> 805f6cc8
-
+
